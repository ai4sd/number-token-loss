import math
import random

import numpy as np
import pytest
import torch
from tokenizers import Tokenizer, models
from torch import Tensor
from transformers import AutoTokenizer, PreTrainedTokenizerFast

from ntloss import NTLoss, NTLossDotProduct

TOKENIZER = AutoTokenizer.from_pretrained("t5-small")
VOCAB_SIZE = TOKENIZER.vocab_size


def make_logits(token_logit_value_dicts):
    """
    Build a (1 x T x V) tensor filled with -inf,
    then set the logits specified in token_logit_value_dicts.
    """
    seq_len = len(token_logit_value_dicts)
    logits = torch.full((1, seq_len, VOCAB_SIZE), -np.inf, dtype=torch.float32)
    for i, tok_dict in enumerate(token_logit_value_dicts):
        for tok_id, logit in tok_dict.items():
            logits[0, i, tok_id] = logit
    return logits


def dirac_logits(ids, peak_id, peak_value, vocab_size=VOCAB_SIZE):
    """Perfectly confident distribution (all mass on one token)."""
    logits = torch.full((1, 1, vocab_size), -1e6, dtype=torch.float32)
    logits[0, 0, peak_id] = 0.0
    return logits


def gaussian_logits(ids, peak_id, peak_value, vocab_size=VOCAB_SIZE, sigma=1e-1):
    """
    Smooth bell curve over the reference tokens.
    """
    logits = torch.full((1, 1, vocab_size), -1e-3, dtype=torch.float32)
    # Assumes that ids are ordered by their numerical value
    for idx, tok_id in enumerate(ids):
        logits[0, 0, tok_id] = -1 * np.abs((idx - peak_value) ** 2 / (2 * sigma**2))
    return logits


@pytest.mark.parametrize("loss_class", [NTLoss, NTLossDotProduct])
@pytest.mark.parametrize(
    "logits_dicts,label_tokens",
    [
        # positive logits scenario
        (
            [
                {"1": 1.0, "2": 1.2, "0": 0.5, "3": 1.5},
                {"1": 1.5, "2": 1.2, "0": 0.5, "3": 1.5},
                {"1": 1.0, "2": 1.2, "0": 0.5, "3": 1.5},
            ],
            ["1", "1", "a"],
        ),
        # mixed logits scenario
        (
            [
                {"0": -4.0, "1": 2.0, "2": -1.0},
                {"0": 1.5, "1": 0.5, "2": 1.2},
                {"3": -2.0, "4": 1.0, "5": -2.5},
            ],
            ["2", "1", "3"],
        ),
    ],
)
def test_ntloss_variants(loss_class, logits_dicts, label_tokens):
    # convert token strings to IDs
    token_logit_value_dicts = {
        # map token strings to token IDs upfront
        i: {
            TOKENIZER.convert_tokens_to_ids(tok): val
            for tok, val in logits_dicts[i].items()
        }
        for i in range(len(logits_dicts))
    }
    # build logits tensor
    # reorder into a list for our helper
    logits_list = [token_logit_value_dicts[i] for i in range(len(logits_dicts))]
    logits = make_logits(logits_list)

    # build labels tensor shape (1 x T)
    label_ids = [TOKENIZER.convert_tokens_to_ids(tok) for tok in label_tokens]
    labels = torch.tensor([label_ids], dtype=torch.long)

    # instantiate and run
    loss_fn = loss_class(tokenizer=TOKENIZER)
    loss = loss_fn(logits, labels)

    # assertions
    assert isinstance(loss, Tensor), "Loss should be a Python float"
    assert isinstance(loss.item(), float), "Loss should be a Python float"
    assert not math.isnan(loss), "Loss must not be NaN"


@pytest.mark.parametrize("loss_class", [NTLoss, NTLossDotProduct])
@pytest.mark.parametrize("logit_builder", [dirac_logits, gaussian_logits])
def test_correct_minimum(loss_class, logit_builder):
    loss_fn = loss_class(TOKENIZER)
    ref_tokens = [str(i) for i in range(10)] + ["A"]
    ref_ids = [TOKENIZER.convert_tokens_to_ids(t) for t in ref_tokens]

    # Guard: make sure all required tokens exist in the vocab
    assert all(i is not None and i >= 0 for i in ref_ids), "Missing token id"

    losses = torch.zeros(len(ref_ids), len(ref_ids), dtype=torch.float32)
    for i, (gt_token, gt_token_id) in enumerate(zip(ref_tokens, ref_ids)):
        labels = torch.tensor([[gt_token_id]], dtype=torch.long)
        for peak_idx, peak_id in enumerate(ref_ids):
            logits = logit_builder(ref_ids, peak_id, peak_idx)
            loss = loss_fn(logits, labels)

            losses[i, peak_idx] = loss.item()

        # TODO: Ensure that if GT is number and mass is on text, loss is at least as
        # high as for worst number prediction. This is not there yet and the reason
        # why we exclude the last token
        mins = torch.argsort(losses[i, :-1], dim=0)
        expected = torch.Tensor(
            sorted(range(10), key=lambda j: (abs(j - i), j)),
        ).long()

        if i == 10:
            assert torch.allclose(
                losses[i, :], torch.zeros_like(losses[i, :]), atol=1e-8
            ), "Loss should be zero when the ground-truth token is non-numeric."
        else:
            assert torch.equal(mins, expected), (
                "For a digit ground truth, loss must be minimal when the distribution "
                "peaks over the same digit."
            )

    assert not torch.isnan(losses).any(), "Encountered NaN in loss matrix"

@pytest.mark.parametrize(
    "custom_vocab_li",
    [
        None,
        random.shuffle(list((range(0, 10, 2)))),
        random.shuffle(list(range(0, 10, 2)) + [100]),
        random.shuffle(list(range(0, 100, 10))),
    ],
)
@pytest.mark.parametrize("loss_class", [NTLoss])
@pytest.mark.parametrize("logit_builder", [dirac_logits, gaussian_logits])
@pytest.mark.parametrize("squash_factor", [0.5, 1, 2, 20])
def test_setup_distance_lookup(custom_vocab_li, loss_class, logit_builder, squash_factor):
    # Make sure mapping of order of NTs in vocab is maintained for dist_matrix
    # Make sure that the distance matrix doesn't make assumptions about order of NTs
    
    if custom_vocab_li is not None:
        nums_in_vocab = custom_vocab_li
        custom_vocab = dict([(str(n), i) for i, n in enumerate(random.shuffle(list((range(0, 10, 2)))))])
        if "A" not in custom_vocab:
            custom_vocab["A"] = len(custom_vocab)
        tok = Tokenizer(models.WordLevel(vocab=custom_vocab))
        tokenizer = PreTrainedTokenizerFast(tokenizer_object=tok)
    else:
        nums_in_vocab = list(range(10))
        tokenizer = TOKENIZER

    loss_fn = loss_class(tokenizer, digit_level=False)

    num_vals = loss_fn.number_values_dense
    
    assert loss_fn.dist_lookup.shape[0] == loss_fn.dist_lookup.shape[1], (
        "The distance lookup matrix should be square."
    )
    assert loss_fn.dist_lookup.shape[0] == len(num_vals), (
        "The distance lookup matrix should contain distances for all number tokens "
        "in vocab."
    )

    # Check whether value at (i,j) in matrix is the expected value: the absolute 
    # difference between num_vals[i] and num_vals[j]
    for i, i_val in enumerate(num_vals):
        for j, j_val in enumerate(num_vals):
            assert loss_fn.dist_lookup[i, j] == abs(i_val - j_val), (
                f"Value in cell {i}, {j} of the distance lookup matrix is not the "
                f"expected value ({loss_fn.dist_lookup[i, j]} vs {abs(i_val - j_val)})."
            )

    ref_tokens = [str(i) for i in nums_in_vocab]
    ref_ids = [TOKENIZER.convert_tokens_to_ids(t) for t in ref_tokens]

    # Check whether all num_ids have a mapping from idx in vocab to idx in dist lookup
    num_ids = torch.where(loss_fn.vocab_to_dist_idx != -1)[0]
    for i in ref_ids:
        assert i in num_ids, f"Couldn't find {i} in vocab_to_dist_idx mapping."

    # Check whether mapping from vocab to the index in dist lookup matrix is correct
    for i, ref_idx in enumerate(ref_ids):
        dist_idx = loss_fn.vocab_to_dist_idx[ref_idx]

        for j, j_val in enumerate(num_vals):
            i_val = float(ref_tokens[i])
            print(i_val, j_val, loss_fn.dist_lookup[dist_idx, j])
            assert loss_fn.dist_lookup[dist_idx, j] == abs(i_val - j_val), (
                f"Value in cell {dist_idx}, {j} of the distance lookup matrix is not the "
                f"expected value ({loss_fn.dist_lookup[dist_idx, j]} vs {abs(i_val - j_val)})."
            )

@pytest.mark.parametrize("loss_class", [NTLoss])
@pytest.mark.parametrize("logit_builder", [dirac_logits, gaussian_logits])
@pytest.mark.parametrize("squash_factor", [0.5, 1, 2, 20])
def test_correct_squashing(loss_class, logit_builder, squash_factor):
    # Make sure wrong uses of the squashing factor are caught
    if squash_factor <= 1:
        with pytest.raises(
            AssertionError,
            match=r"The squash factor can't be equal to or smaller than 1*",
        ):
            loss_fn = loss_class(TOKENIZER, squash_factor=squash_factor)

        return

    loss_fn = loss_class(TOKENIZER, squash_factor=squash_factor)
    ref_tokens = [str(i) for i in range(10)] + ["A"]
    ref_ids = [TOKENIZER.convert_tokens_to_ids(t) for t in ref_tokens]

    # Guard: make sure all required tokens exist in the vocab
    assert all(i is not None and i >= 0 for i in ref_ids), "Missing token id"

    # Make sure that the maximum distance in loss' distance matrix is larger than
    # nonzero minimum, with a factor equal to the squash_factor used
    inf = torch.finfo(loss_fn.dist_lookup.dtype).max
    lookup_nz = loss_fn.dist_lookup.masked_fill(loss_fn.dist_lookup == 0, inf)
    min_lookup_nz = lookup_nz.min()
    max_lookup = loss_fn.dist_lookup.max()

    computed = torch.div(max_lookup, min_lookup_nz)
    expected = torch.tensor([squash_factor], dtype=loss_fn.dist_lookup.dtype)
    assert torch.allclose(computed, expected, atol=1e-8), (
        "Distance to farthest number token should be the defined squashing factor larger ",
        f"than the distance to the closest number token ({computed} instead of {expected}).",
    )

    # Also make sure that the number token loss is thus always smaller or equal to the squashing factor
    losses = torch.zeros(len(ref_ids), len(ref_ids), dtype=torch.float32)
    for i, (gt_token, gt_token_id) in enumerate(zip(ref_tokens, ref_ids)):
        labels = torch.tensor([[gt_token_id]], dtype=torch.long)
        for peak_idx, peak_id in enumerate(ref_ids):
            logits = logit_builder(ref_ids, peak_id, peak_idx)
            loss = loss_fn(logits, labels)
            if loss_class == NTLoss:
                print(gt_token, TOKENIZER.convert_ids_to_tokens(peak_id), loss)
            losses[i, peak_idx] = loss.item()

    assert not torch.isnan(losses).any(), "Encountered NaN in loss matrix"

    assert torch.all(losses <= squash_factor), (
        "Loss should be smaller or equal to the squashing factor, if this is set."
    )


@pytest.mark.parametrize(
    "custom_vocab",
    [
        None,
        dict([(str(n), i) for i, n in enumerate(range(0, 10, 2))]),
        dict([(str(n), i) for i, n in enumerate(list(range(0, 10, 2)) + [100])]),
        dict([(str(n), i) for i, n in enumerate(range(0, 100, 10))]),
    ],
)
@pytest.mark.parametrize("loss_class", [NTLoss])
@pytest.mark.parametrize("logit_builder", [dirac_logits, gaussian_logits])
@pytest.mark.parametrize("squash_factor", [0.5, 1, 2, 20])
def test_irregular_nt_vocab(custom_vocab, loss_class, logit_builder, squash_factor):
    if custom_vocab is not None:
        if "A" not in custom_vocab:
            custom_vocab["A"] = len(custom_vocab)
        tok = Tokenizer(models.WordLevel(vocab=custom_vocab))
        tokenizer = PreTrainedTokenizerFast(tokenizer_object=tok)
    else:
        tokenizer = TOKENIZER
    vocab_size = tokenizer.vocab_size

    # Make sure wrong uses of the squashing factor are caught
    if squash_factor <= 1:
        with pytest.raises(
            AssertionError,
            match=r"The squash factor can't be equal to or smaller than 1*",
        ):
            loss_fn = loss_class(
<<<<<<< HEAD
                tokenizer,
                digit_level=False,
                squash_factor=squash_factor,
=======
                tokenizer, digit_level=False, squash_factor=squash_factor
>>>>>>> 59cd6aea
            )

        return

<<<<<<< HEAD
    loss_fn = loss_class(
        tokenizer,
        digit_level=False,
        squash_factor=squash_factor,
    )
=======
    loss_fn = loss_class(tokenizer, digit_level=False, squash_factor=squash_factor)
>>>>>>> 59cd6aea
    ref_tokens = [str(i) for i in range(10)] + ["A"]
    ref_ids = [tokenizer.convert_tokens_to_ids(t) for t in ref_tokens]

    # Remove tokens not present in vocab from ref_tokens and ref_ids lists
    ref_tokens = [tok for i, tok in enumerate(ref_tokens) if ref_ids[i] is not None]
    ref_ids = [i for i in ref_ids if i is not None]

    # Make sure that the maximum distance in loss' distance matrix is larger than
    # nonzero minimum, with a factor equal to the squash_factor used
    inf = torch.finfo(loss_fn.dist_lookup.dtype).max
    lookup_nz = loss_fn.dist_lookup.masked_fill(loss_fn.dist_lookup == 0, inf)
    min_lookup_nz = lookup_nz.min()
    max_lookup = loss_fn.dist_lookup.max()

    computed = torch.div(max_lookup, min_lookup_nz)
    expected = torch.tensor([squash_factor], dtype=loss_fn.dist_lookup.dtype)
    assert torch.allclose(computed, expected, atol=1e-8), (
        "Distance to farthest number token should be the defined squashing factor larger ",
        f"than the distance to the closest number token ({computed} instead of {expected}).",
    )

    # Also make sure that the number token loss is thus always smaller or equal to the squashing factor
    losses = torch.zeros(len(ref_ids), len(ref_ids), dtype=torch.float32)
    for i, (gt_token, gt_token_id) in enumerate(zip(ref_tokens, ref_ids)):
        labels = torch.tensor([[gt_token_id]], dtype=torch.long)
        for peak_idx, peak_id in enumerate(ref_ids):
            logits = logit_builder(ref_ids, peak_id, peak_idx, vocab_size)
            loss = loss_fn(logits, labels)
            losses[i, peak_idx] = loss.item()

    assert not torch.isnan(losses).any(), "Encountered NaN in loss matrix"

    assert torch.all(losses <= squash_factor), (
        "Loss should be smaller or equal to the squashing factor, if this is set."
<<<<<<< HEAD
    )


@pytest.mark.parametrize("loss_class", [NTLoss, NTLossDotProduct])
@pytest.mark.parametrize("logit_builder", [dirac_logits, gaussian_logits])
def test_logit_scaling(loss_class, logit_builder):
    loss_fn = loss_class(TOKENIZER, weight_using_logits=True)
    ref_tokens = [str(i) for i in range(10)] + ["A"]
    ref_ids = [TOKENIZER.convert_tokens_to_ids(t) for t in ref_tokens]

    # Make sure max_dist is set up correctly for regularization
    assert loss_fn.max_dist > 0, "loss_fn.max_dist is not set up correctly"

    # Guard: make sure all required tokens exist in the vocab
    assert all(i is not None and i >= 0 for i in ref_ids), "Missing token id"

    losses = torch.zeros(len(ref_ids), len(ref_ids), dtype=torch.float32)
    for i, (gt_token, gt_token_id) in enumerate(zip(ref_tokens, ref_ids)):
        labels = torch.tensor([[gt_token_id]], dtype=torch.long)
        for peak_idx, peak_id in enumerate(ref_ids):
            logits = logit_builder(ref_ids, peak_id, peak_idx)
            loss = loss_fn(logits, labels)
            if loss_class == NTLoss:
                print(gt_token, TOKENIZER.convert_ids_to_tokens(peak_id), loss)
            losses[i, peak_idx] = loss.item()

        # Ensure that if GT is number and mass is on text, loss is at least as
        # high as for worst number prediction: should be the case for weighted NT loss.
        mins = torch.argsort(losses[i, :], dim=0)
        expected = torch.Tensor(
            sorted(range(10), key=lambda j: (abs(j - i), j)) + [10],
        ).long()
        
        if i == 10:
            assert torch.allclose(
                losses[i, :], torch.zeros_like(losses[i, :]), atol=1e-8
            ), "Loss should be zero when the ground-truth token is non-numeric."
        else:
            assert torch.equal(mins, expected), (
                "For a digit ground truth, loss must be minimal when the distribution "
                "peaks over the same digit."
            )
            assert torch.all(losses[i, expected[-2]] <= losses[i, -1]), (
                "For a digit ground truth and mass concentration on text, weighted loss "
                "should be at least as high as for worst number prediction."
            )

    assert not torch.isnan(losses).any(), "Encountered NaN in loss matrix"
=======
    )
>>>>>>> 59cd6aea
<|MERGE_RESOLUTION|>--- conflicted
+++ resolved
@@ -257,7 +257,6 @@
         "Loss should be smaller or equal to the squashing factor, if this is set."
     )
 
-
 @pytest.mark.parametrize(
     "custom_vocab",
     [
@@ -287,26 +286,18 @@
             match=r"The squash factor can't be equal to or smaller than 1*",
         ):
             loss_fn = loss_class(
-<<<<<<< HEAD
                 tokenizer,
                 digit_level=False,
                 squash_factor=squash_factor,
-=======
-                tokenizer, digit_level=False, squash_factor=squash_factor
->>>>>>> 59cd6aea
             )
 
         return
 
-<<<<<<< HEAD
     loss_fn = loss_class(
         tokenizer,
         digit_level=False,
         squash_factor=squash_factor,
     )
-=======
-    loss_fn = loss_class(tokenizer, digit_level=False, squash_factor=squash_factor)
->>>>>>> 59cd6aea
     ref_tokens = [str(i) for i in range(10)] + ["A"]
     ref_ids = [tokenizer.convert_tokens_to_ids(t) for t in ref_tokens]
 
@@ -341,9 +332,7 @@
 
     assert torch.all(losses <= squash_factor), (
         "Loss should be smaller or equal to the squashing factor, if this is set."
-<<<<<<< HEAD
-    )
-
+    )
 
 @pytest.mark.parametrize("loss_class", [NTLoss, NTLossDotProduct])
 @pytest.mark.parametrize("logit_builder", [dirac_logits, gaussian_logits])
@@ -390,6 +379,4 @@
             )
 
     assert not torch.isnan(losses).any(), "Encountered NaN in loss matrix"
-=======
-    )
->>>>>>> 59cd6aea
+
