--- conflicted
+++ resolved
@@ -15,42 +15,33 @@
     def __init__(
         self,
         tokenizer: PreTrainedTokenizer,
-<<<<<<< HEAD
+        add_nt_to_vocab: bool = True,
+        digit_nt_only: bool = True,
         weight_using_logits: bool = False,
         reg_factor: float = 1.0,
-=======
-        add_nt_to_vocab: bool = True,
-        digit_nt_only: bool = True,
->>>>>>> 8cf3d80e
     ):
         """
         NTL constructor.
 
         Args:
             tokenizer: Standard HF tokenizer
-<<<<<<< HEAD
+            add_nt_to_vocab: Whether to ensure at least all digits are in the vocab. 
+                Defaults to True
+            digit_nt_only: Whether to ensure only digit tokens are considered number tokens, 
+                stabalizing training with NTL. Defaults to True.
             weight_using_logits: Whether to scale the NTL using the logit weight on
                 number tokens. Defaults to False.
             reg_factor: The regularization factor to apply to the computed CE loss.
                 Defaults to 1.0, i.e. no regularization.
-=======
-            add_nt_to_vocab: Whether to ensure at least all digits are in the vocab. 
-                Defaults to True
-            digit_nt_only: Whether to ensure only digit tokens are considered number tokens, 
-                stabalizing training with NTL. Defaults to True.
->>>>>>> 8cf3d80e
 
         """
         super().__init__()
         self.tokenizer = tokenizer
-<<<<<<< HEAD
+        self.add_nt_to_vocab = add_nt_to_vocab
+        self.digit_nt_only = digit_nt_only
         self.weight_using_logits = weight_using_logits
         self.reg_factor = reg_factor
 
-=======
-        self.add_nt_to_vocab = add_nt_to_vocab
-        self.digit_nt_only = digit_nt_only
->>>>>>> 8cf3d80e
         self.setup_number_tokens()
 
     def setup_number_tokens(self):
@@ -99,45 +90,35 @@
     def __init__(
         self,
         tokenizer: PreTrainedTokenizer,
-<<<<<<< HEAD
+        add_nt_to_vocab: bool = True,
+        digit_nt_only: bool = True,
         weight_using_logits: bool = False,
         reg_factor: float = 1.0,
-        loss_function: Callable = F.mse_loss
-=======
-        add_nt_to_vocab: bool = True,
-        digit_nt_only: bool = True,
         loss_function: Callable = F.mse_loss,
->>>>>>> 8cf3d80e
     ):
         """
         NTL constructor.
 
         Args:
             tokenizer: NTLTokenizer with necessary attributes like is_number_token etc.
-<<<<<<< HEAD
+            add_nt_to_vocab: Whether to ensure at least all digits are in the vocab. 
+                Defaults to True
+            digit_nt_only: Whether to ensure only digit tokens are considered number tokens, 
+                stabalizing training with NTL. Defaults to True.
             weight_using_logits: Whether to scale the NTL using the logit weight on 
                 number tokens. Defaults to False.
             reg_factor: The regularization factor to apply to the computed CE loss.
                 Defaults to 1.0, i.e. no regularization.
-=======
-            add_nt_to_vocab: Whether to ensure at least all digits are in the vocab. 
-                Defaults to True
-            digit_nt_only: Whether to ensure only digit tokens are considered number tokens, 
-                stabalizing training with NTL. Defaults to True.
->>>>>>> 8cf3d80e
             loss_function: Function to apply on the delta between the ground truth number
                 and the obtained dot product (nt-probs * token-values).
 
         """
-<<<<<<< HEAD
-        super().__init__(tokenizer=tokenizer, weight_using_logits=weight_using_logits)
-=======
         super().__init__(
             tokenizer=tokenizer,
             add_nt_to_vocab=add_nt_to_vocab,
             digit_nt_only=digit_nt_only,
-        )
->>>>>>> 8cf3d80e
+            weight_using_logits=weight_using_logits,
+        )
         self.loss_function = loss_function
 
     def forward(
